--- conflicted
+++ resolved
@@ -7,12 +7,9 @@
 import streamlit as st
 import pandas as pd
 import numpy as np
-<<<<<<< HEAD
 import plotly.express as px
 import plotly.graph_objects as go
 import requests
-=======
->>>>>>> 48d4ecd3
 import time
 import threading
 import queue
